Versions follow SemVer, of course. Major milestone versions are named in
alphabetic order and will be accompanied by notes in [the migration
notes](Migration.md)

<<<<<<< HEAD
# v0.5.0-rc.0 (2019-Sep-13)

Cleanup release

Updates
- The public `url` dependency has been bumped to `2.0`.

Interface refactors
- Encapsulated the `OwnerSolicitor`'s consent check argument as `Solicitation`.
  This new type also contains a method to the state of the client and can be
  extended without breaking the SemVer interface.
- The `Client` constructors now take a `RegisteredUrl` instead of an `Url`.
  This enum has one additional variant, `ExactUrl`, that requires uses to match
  the URI precisely with the registered character sequence, not semantically.

Interface improvements
- The `AssertionKind` is now non-exhaustive using the core attribute.

# v0.5.0-preview.1 (2019-Sep-02)

Refactoring release

All `code_grant` functions and their flows have been converted into Mealy state
machines which borrow neither the request nor endpoint. This makes it possible
to pause them at any point and continue at the pace of an outer executor
without blocking, enabling embedding into `async`. See `oxide-auth-async`.

# v0.5.0-preview.0 (2019-Dec-??)

Refactoring and Tech Debt release

Moves all web server specific modules to separate crates
- `actix` is in `oxide-auth-actix`
  - Was updated to `actix-web = 1.0`
- `iron` is in `oxide-auth-iron`
- `rocket` is in `oxide-auth-rocket`
- `rouille` is in `oxide-auth-rouille`

Addressed the following deprecations
- The `ephemeral` constructor of `Assertion` is no longer accompanied by a
  wrongly spelled variant
- The type issue with `PublicExtensions` was resolved, `is_private` removed.
- The refresh attribute of `IssuedToken` is now an `Option`.

Interface improvements
- The error type `ring::Unspecified` was replaced by `RegistrarError`.
- Replaced the public constructor from `ring::hmac::SigningKey` with an opaque
  interface. Together with the above, this removes `ring` from the public
  interface of the crate, preparing the replacement with different crypto
  libraries.
- The version requirement for `ring` has been relaxed to `>=0.13,<0.15`.
- Added `iter` methods for `AuthorizationError` and `AccessTokenError`.
- Add extension `Value` reference accessors `public_value` and `private_value`.

Interface ergonomic adjustments
- The `BearerToken` and `ErrorDescription` conversion with `to_json` now takes
  `&self` by reference instead of by-value.
- Implemented `IntoIter` for `&AuthorizationError` and `&AccessTokenError`.
- The `description` method of `Copy` error kinds now takes `self` by value.
- Renamed extension `Value` variant owning accessors to include `into_`.
- Renamed statically checked `Generic` endpoint flow constructors.

=======
>>>>>>> 26b6b299
# v0.4.5 (2019-Aug-20)

Feature release

Added token refresh
- New `RefreshFlow` utilizing the same `Endpoint` trait as other flows.
- An empty refresh token in `IssuedToken` is now interpreted as an elided
  refresh token and the response to the client will not include one.
- Dedicated `Issuer::refresh` method with default (error-)impl to generate
  updated tokens.
- Differentiation between access token and refresh token requests needs to be
  done manually by user code for the moment.

Allow client secret in access token request body
- Optional, and NOT RECOMMENDED feature of rfc6749.
- Can be explicitely enabled in an `AccessTokenFlow`.

Ergonomic improvements
- Reworked examples to be based on the same client. Thus, they all have similar
  appearance and supported feature set.

# v0.4.4 (2019-Aug-09)

Bugfix release

- Fix `iter_private` to iterate private extension data instead of public. This
  was a consequence of a wrong return type, which will be corrected in `v0.5`.
  Until then, the `PublicExtensions` iterator yields private extension data if
  constructed in `iter_private`. The correct interface is already available
  under the terser names `public` and `private`.
- Fix `Assertion` grants silently dropping private extensions instead of
  erroring (due to the above)
- The `ephemeral` constructor of Assertion grant generator is now spelled
  correctly. The old version will stay available until `v0.5`.

# v0.4.3 (2019-Jun-03)

Bugfix release

Fixed the following bugs:
- Fix pbkdf2 based password policy strength check. It will now properly panic
  instead of silently panicking when provided with values `>32` (now behaves
  like the the documentation suggested).
- Client provided `redirect_uri` is now always equality checked by URI-path.
  String-based comparison would sometimes require unexpected parameter values.
- Improved release confidence with CI.

# v0.4.2 (2019-Feb-15)

Documentation release

Improved the documentation on many high-level modules to clarify their usage
and target audience.

# v0.4.1 (2019-Jan-22) – Diamond

Feature release

Introduces the following features:
 - Reimplemented frontend for `iron`! Now with 100% more compatible code!
 - Modification functions for `TokenMap` for integration with external issuers.
 - Allow setting the duration of tokens on issuers.

Fixed the following bugs:
 - Fixed a missing trait bound for some older compilers (1.31)
   While those have no guarantee of support, at least one version seem reasonable
 - Links to the `acitx` example in documentation

# v0.4.0 (2019-Jan-20)

Ergonomics & Feature rewrite

Introduces the following features:
 - A frontend for `actix`! Comes with basic 'async' computations.
 - A frontend for `rocket`! Idiomatic integration will be evaluated.
 - Additional traits allow using the backend without having to directly rely
   on primitives.  This is expected to provide enable additional choices for
   frontends in the future.

Breaking changes:
 - Too many to list. Read the migration notes for some help (or open an issue).
   A list containing most of the renamings done is found below. The rest of the
   change notes should give some overview on the extent of this rework.
 - Sorry. This was necessary for basic support of asynchronous server libraries.
   `v0.5.0` will contain even more as `async` becomes a primary feature in Rust.
   These will focus on the `code_grant` and backend parts, so that frontends
   (including `endpoint::Endpoint`) will–hopefully–be largely unaffected.


Replaces the frontend mechanism with a trait based system:
 - Better configurability of underlying primitives
 - Trait `Endpoint` introduces central, dedicated error handling
 - Expands the possible types for request and response representation

These interfaces were improved:
 - Names follow existing conventions more closely, such as http status codes
 - Competing usages of 'extension' has been split into 'Extension' and 'Addon'
 - Competing usages of 'authorization' has been replaced;
   All requests, functions and flows are now named by their result:
       AuthorizationFlow, AccessTokenFlow, ResourceFlow
 - The ResourceFlow now returns the grant that was authorized on success
 - Transformation wrappers for requests, e.g. MapErr to change error type
 - Error types now have a stricter usage explanation
 - Endpoints instantiating responses based on requirements of this library can
   customize the error descriptions and other user-facing output.
 - The documentation now clearly mentions the biggest use cases in the top-level
   documentation.  Documentation now refers to actix as a focus instead of iron.
 - Reduced compilation dependencies for some combination of features.
 - Additional examples in the documentation, examples now named after the 
   frontend they use and generally run a bit smoother.
 - A 'NormalizedParameter' type supporting 'serde' ensures that key-value-pairs 
   passed via query and body have at most one mapping per key.
 - The internal password hashing function `Pbkdf2` has been made public

Fixed the following bugs:
 - Errors in primitives leading to improper responses
 - Misusage of error types within the library
 - Prevent misusage of TokenGenerator (now `TagGrant`) in standard issuers
 - PKCE is now compliant to the base64 encoding laid out in RFC7636
 - Issues with valid authorization requests being rejected

Renamings (`old` -> `new`):
 - `code_grant::frontend` -> `endpoint`
 - `code_grant::frontend::{MultiValueQuery, SingleValueQuery}` -> `_`
   Note: removed in favour of `endpoint::{NormalizedParameter, QueryParameter}`
 - `code_grant::frontend::OwnerAuthorizer` -> `endpoint::OwnerSolicitor`
 - `code_grant::frontend::PendingAuthorization` -> `_`
   Note: no longer exists and is handled through `Endpoint` trait
 - `code_grant::backend::*` -> largely reworked, but logically `code_grant::*`
 - `code_grant::extensions::<trait>` -> `frontends::simple::extensions::*`
   Note: endpoint extensions are grouped in trait `endpoint::Extension`
 - `primitives::authorizer::Storage` -> `primitives::authorizer::AuthMap`
 - `primitives::grant::Extension` -> `primitives::grant::Value`

Thanks and More:
  For all of you that stick with me during the long period of seeming
  inactivity, this has been an exciting year. I've grown a lot in Rust and as a
  developer. The first versions were coined by a bit of naivity on my part and
  this one hopefully feels more mature and idiomatic.

# v0.3.1 (2018-Mar-30)

Feature & Security release

Introduces the following features:
 - A frontend for `gotham`!

These interfaces were improved:
 - The passwords of clients are no longer saved with SHA256 by default. Yeah...
   Instead, a randomly salted combination of password and user identifier is
   supplied to Pbkdf2 with an iteration count of 100'000.  Additionally, the
   interface of the respective registrar offers the possibility to change this
   behaviour at runtime.  The necessary trait is public, which allows arbitrary
   user types.
 - The test suite for registrars was updated to test them more thoroughly.
 - The dependencies for `iron` were update to reflect the latest (and possibly
   last) released version of the framework.

# v0.3 (2018-Feb-23) – Cobalt

Ergonomics & Feature release

Introduces the following features:
 - A frontend for `rouille`!
 - Custom enumeration type for several possible representations of url encoded
   parameters. This should make it possible for nearly every frontend to provide
   a zero-copy implementation of `WebRequest`.
 - Redesign of `WebRequest` and `OwnerAuthorizer` makes it possible to have
   value types as Requests and operate on them instead of `&mut`.

These interfaces were improved:
 - Documentation in `frontends` provides a guide for implementations of custom
   frontends.
 - A cleaner type design for `WebRequest::urlbody` and `WebRequest::query` moves
   the work for ensuring single values in queries further into the library and
   delays enforcing this restriction.
 - The `AuthorizationFlow` is more open as it returns the request initially
   provided when it is done. `OwnerAuthorizer` is no longer mandatory to drive
   this flow but remains a useful tool in some cases where it provides cleaner
   code.


# v0.2 – Basalt

Feature & Bugfix release

Introduced the following features:
 - Extensions for authorization code and access token requests
   A trait based system allows passing a collection of extensions to
   request handlers.  After the basic request checks passed, extensions
   can handle additional parameters of the request.  Based on
   inidivudual logic, they can block the request with an error, attach
   additional information or simply pass it on.  Any attached
   information become available to the same extension in subsequent
   requests with the employed grant.
 - Assertion grants will error when encountering private extensions as
   they currently can not protect/encrypt the data.
 - Each primitive now has a simple test suite which custom implementation
   can run against to test basic compliance.
 - The pkce extension can be leveraged to protect public clients against
   impersonation (e.g. by other programs on a consumer platform).

Fixed the following bugs:
 - Fixed a mistake in the description of the named comparison `Scope`.
   The respective function (`priviledged_to`) is now also mentioned in
   an example in the documentation of `Scope` itself, to illustrate the
   proper functionality and usage.  The symmetric pair (`allow_access`)
   has been introduced as a named function as well.<|MERGE_RESOLUTION|>--- conflicted
+++ resolved
@@ -2,44 +2,38 @@
 alphabetic order and will be accompanied by notes in [the migration
 notes](Migration.md)
 
-<<<<<<< HEAD
-# v0.5.0-rc.0 (2019-Sep-13)
-
-Cleanup release
-
-Updates
+# v0.5.0 (2019-Sep-??)
+
+Refactoring release
+
+Moves all web server specific modules to separate crates
+- `actix` is in `oxide-auth-actix`
+  - Was updated to `actix-web = 3.0`
+- `iron` is in `oxide-auth-iron`
+- `rocket` is in `oxide-auth-rocket`
+- `rouille` is in `oxide-auth-rouille`
+
+All `code_grant` functions and their flows have been converted into Mealy state
+machines which borrow neither the request nor endpoint. This makes it possible
+to pause them at any point and continue at the pace of an outer executor
+without blocking, enabling embedding into `async`. See `oxide-auth-async`. At
+the same time the amount of breaking changes is kept minimal.
+
+Main Dependency Updates
+- The `ring` library is no longer used in the main crate. This would previously
+  prevent linking against crates with different version requirements due to an
+  involved native interface.
+- The crates from `RustCrypto` are used instead.
+- The default password policy is now provided by `rust-argon2`.
 - The public `url` dependency has been bumped to `2.0`.
 
-Interface refactors
+Changed Interfaces
 - Encapsulated the `OwnerSolicitor`'s consent check argument as `Solicitation`.
   This new type also contains a method to the state of the client and can be
   extended without breaking the SemVer interface.
 - The `Client` constructors now take a `RegisteredUrl` instead of an `Url`.
   This enum has one additional variant, `ExactUrl`, that requires uses to match
   the URI precisely with the registered character sequence, not semantically.
-
-Interface improvements
-- The `AssertionKind` is now non-exhaustive using the core attribute.
-
-# v0.5.0-preview.1 (2019-Sep-02)
-
-Refactoring release
-
-All `code_grant` functions and their flows have been converted into Mealy state
-machines which borrow neither the request nor endpoint. This makes it possible
-to pause them at any point and continue at the pace of an outer executor
-without blocking, enabling embedding into `async`. See `oxide-auth-async`.
-
-# v0.5.0-preview.0 (2019-Dec-??)
-
-Refactoring and Tech Debt release
-
-Moves all web server specific modules to separate crates
-- `actix` is in `oxide-auth-actix`
-  - Was updated to `actix-web = 1.0`
-- `iron` is in `oxide-auth-iron`
-- `rocket` is in `oxide-auth-rocket`
-- `rouille` is in `oxide-auth-rouille`
 
 Addressed the following deprecations
 - The `ephemeral` constructor of `Assertion` is no longer accompanied by a
@@ -56,6 +50,7 @@
 - The version requirement for `ring` has been relaxed to `>=0.13,<0.15`.
 - Added `iter` methods for `AuthorizationError` and `AccessTokenError`.
 - Add extension `Value` reference accessors `public_value` and `private_value`.
+- The `AssertionKind` is now non-exhaustive using the core attribute.
 
 Interface ergonomic adjustments
 - The `BearerToken` and `ErrorDescription` conversion with `to_json` now takes
@@ -65,8 +60,6 @@
 - Renamed extension `Value` variant owning accessors to include `into_`.
 - Renamed statically checked `Generic` endpoint flow constructors.
 
-=======
->>>>>>> 26b6b299
 # v0.4.5 (2019-Aug-20)
 
 Feature release
